--- conflicted
+++ resolved
@@ -10,23 +10,19 @@
 from pathlib import Path
 from urllib.error import HTTPError
 
+import matplotlib.pyplot as plt
 import numpy as np
 import pandas as pd
 import requests
-
 from astropy import units
+from astropy.coordinates import SkyCoord
+from astropy.io import fits
 from astropy.wcs import WCS
-from astropy.io import fits
-from astropy.coordinates import SkyCoord
 from tqdm import tqdm
 
-import matplotlib.pyplot as plt
-
+from wildhunt import image as whimg
 from wildhunt import pypmsgs
-from wildhunt import image as whimg
 from wildhunt import utils as whut
-
-from IPython import embed
 
 msgs = pypmsgs.Messages()
 
@@ -706,7 +702,6 @@
 
 
 # =========================================================================== #
-<<<<<<< HEAD
 # Functions for persistence check
 # =========================================================================== #
 
@@ -985,7 +980,7 @@
 
 
 # Have a dictionary of filepath that links to the correct cutout files for the persistence check
-=======
+
 
 
 def prepare_sas_catalogue(
@@ -1119,5 +1114,4 @@
                 msgs.warn(f"Download of {img_outname} unsuccessful")
 
     # and save the catalogue just in case it is needed for anything
-    df_urls.to_csv(img_outpath / "Euclid_urls_vetted.csv")
->>>>>>> 6f54c5ee
+    df_urls.to_csv(img_outpath / "Euclid_urls_vetted.csv")