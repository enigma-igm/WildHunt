--- conflicted
+++ resolved
@@ -177,13 +177,8 @@
 
 class Image(object):
 
-<<<<<<< HEAD
-    def __init__(self, ra, dec, survey, band, image_folder_path, fov=120):
-
-=======
     def __init__(self, ra, dec, survey, band, image_folder_path, fov=120,
                  data=None, header=None):
->>>>>>> 59f6723c
         self.source_name = utils.coord_to_name(np.array([ra]),
                                                np.array([dec]),
                                                epoch="J")[0]
@@ -208,7 +203,6 @@
         """
 
         # Filepath
-
         filepath = self.image_folder_path + '/' + self.source_name + "_" + \
                    self.survey + "_" + self.band + "*fov*.fits"
 
