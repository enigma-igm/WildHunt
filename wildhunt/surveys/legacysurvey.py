--- conflicted
+++ resolved
@@ -67,12 +67,9 @@
 
                 # Convert field of view in arcsecond to pixel size (1 pixel = 0.262 arcseconds
                 # for g,r,z and 2.75 arcseconds for W1, W2)
-<<<<<<< HEAD
-                if band in ['1', '2']:
-=======
+
                 if band in ['1','2']:
                     release = 'unwise-neo6'
->>>>>>> 07644da2
                     pixelscale = 2.75
                 else:
                     release = 'ls-dr' + self.name[6:]
