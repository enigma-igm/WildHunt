#!/usr/bin/env python

import time
import os
import numpy as np

from astropy.io import fits

from wildhunt.surveys import imagingsurvey
from wildhunt import pypmsgs

from IPython import embed

msgs = pypmsgs.Messages()


# List of programmeID: VHS - 110, VVV - 120, VMC - 130, VIKING - 140, VIDEO - 150, UHS - 107, UKIDSS: LAS - 101,
# GPS - 102, GCS - 103, DXS - 104, UDS - 105
numCoords=10000  # number of coords in each bach (do not exceed 20000)

class VsaWsa(imagingsurvey.ImagingSurvey):

    def __init__(self, bands, fov, name, verbosity=1):
        """
        :param bands:
        :param fov:
        :param name:
        """

        self.database = name

        if name[0] == 'U':
            archive = 'WSA'
            if name[0:3] == 'UKI':
                if name[-3::] == 'LAS': programID='101'
                if name[-3::] == 'GPS': programID = '102'
                if name[-3::] == 'GCS': programID = '103'
                if name[-3::] == 'DXS': programID = '104'
                if name[-3::] == 'UDS': programID = '105'
                self.database = name[:-3]
            if name[0:3] == 'UHS': programID = '107'
        else:
            archive = 'VSA'
            if name[0:3] == 'VHS': programID='110'
            if name[0:3] == 'VVV': programID = '120'
            if name[0:3] == 'VMC': programID = '130'
            if name[0:3] == 'VIK': programID = '140'
            if name[0:3] == 'VID': programID = '150'
            self.database = name

        self.archive=archive
        self.programID=programID
        self.batch_size=10000

        super(VsaWsa, self).__init__(bands, fov, name, verbosity)

    def download_images(self, ra, dec, image_folder_path, n_jobs=1):
        """
        :param ra:
        :param dec:
        :param image_folder_path:
        :param n_jobs:
        :return:
        """

        self.survey_setup(ra, dec, image_folder_path, epoch='J', n_jobs=n_jobs)

        if self.source_table.shape[0] > 0:

            self.retrieve_image_url_list()

            print(self.download_table)

            self.check_for_existing_images_before_download()

            if n_jobs > 1:
                self.mp_download_image_from_url()
            else:
                for idx in self.download_table.index:
                    image_name = self.download_table.loc[idx, 'image_name']
                    url = self.download_table.loc[idx, 'url']
                    self.download_image_from_url(url, image_name)

            os.system('rm out_*')
            os.system('rm upload_*')

        else:

            print('All images already exist.')
            print('Downloading aborted.')


    def retrieve_image_url_list(self):
        '''
        Download the links to the images and produce all the *_wget.sh files
        :param ra:
        :param dec:
        :param image_folder_path:
        :param n_jobs:
        :return:
        '''

        ra = self.source_table.loc[:, 'ra'].values
        dec = self.source_table.loc[:, 'dec'].values
        obj_names = self.source_table.loc[:,'obj_name'].values

        # Survey parameters
        survey_param = {'archive': self.archive, 'database': self.database,
                        'programmeID': self.programID,
                        'bands': self.bands,
                        'idPresent': 'noID', 'userX': self.fov/60, 'email': '',
                        'email1': '', 'crossHair': 'n',
                        'mode': 'wget'}

        boundary = "--FILEUPLOAD"  # separator

        if np.size(ra) > numCoords:
            nbatch = int(np.ceil(np.size(ra) / numCoords))
        else:
            nbatch = 1

        loop = 0

        for i in range(nbatch):

            startID = numCoords * loop
            loop += 1
            uploadFile = "upload_" + str(loop) + ".txt"
            outFile = "out_" + str(loop) + ".txt"
            up = open(uploadFile, 'w+')

            for param in survey_param:
                if param == 'bands':
                    for band in (survey_param[param]):
                        print(boundary, file=up)
                        print('Content-Disposition: form-data; name=\"band\"\n',
                              file=up)
                        print(band + ' ', file=up)
                else:
                    print(boundary, file=up)
                    print(
                        'Content-Disposition: form-data; name=\"{}\"\n'.format(
                            param), file=up)
                    print(str(survey_param[param]) + ' ', file=up)
            print(boundary, file=up)
            print('Content-Disposition: form-data; name=\"startID\"\n', file=up)
            print(str(startID) + ' ', file=up)
            print(boundary, file=up)
            print(
                'Content-Disposition: form-data; name=\"fileName\"; filename=\"{}\" Content-Type: text/plain\n'.format(
                    uploadFile), file=up)

            if i != (nbatch - 1):
                n = numCoords
            else:
                n = len(ra) - startID
            for jdx in range(n):
                if dec[startID + jdx] >= 0:
                    print('{:>15},{:>15}'.format('+' + str(ra[startID + jdx]),
                                                 '+' + str(dec[startID + jdx])),
                          file=up)
                else:
                    print('{:>15},{:>15}'.format('+' + str(ra[startID + jdx]),
                                                 str(dec[startID + jdx])),
                          file=up)

            print('\n', file=up)
            print(boundary + '--', file=up)

            up.close()

            if self.archive == 'WSA':

                os.system(
                    "wget --keep-session-cookies --header=\"Content-Type: multipart/form-data;  boundary=FILEUPLOAD\""
                    " --post-file {} http://wsa.roe.ac.uk:8080/wsa/tmpMultiGetImage -O {}".format(
                        uploadFile,
                        outFile))
<<<<<<< HEAD
                url = "wget --keep-session-cookies --header=\"Content-Type: multipart/form-data;  boundary=FILEUPLOAD\"" \
                      " --post-file {} http://wsa.roe.ac.uk:8080/wsa/tmpMultiGetImage -O {}".format(uploadFile,outFile)
=======
>>>>>>> 59f6723c

            elif self.archive == 'VSA':
                os.system(
                    "wget --keep-session-cookies --header=\"Content-Type: multipart/form-data;  boundary=FILEUPLOAD\""
                    " --post-file {} http://horus.roe.ac.uk:8080/vdfs/MultiGetImage -O {}".format(
                        uploadFile,
                        outFile))
            else:
                raise NotImplementedError('Specified archive {} not '
                                          'understood. Can be "VSA" or '
                                          '"WSA".'.format(self.archive))

            out = open(outFile, 'r')

            lines = out.readlines()

            j = 0
            n_bands = 1
            for line in lines:
                record = '--http'

                if (record in line):

                    obj_name = obj_names[startID + j]
                    if n_bands == len(survey_param['bands']):
                        j += 1
                        n_bands = 0
                    n_bands += 1
                    strtPos = line.index(record)
                    endPos = line.rindex('-->')
                    fileURL = line[strtPos + 2:endPos]
                    if ('band=NULL' in line):
                        print('Skip download')
                    else:
                        band_url = line.index('band=') + len('band=')
                        # Create image name
                        image_name = obj_name + "_" + self.name + "_" + \
                                     line[band_url] + "_fov" + '{:d}'.format(self.fov)

                        self.download_table = self.download_table.append(
                            {'image_name': image_name,
                             'url': fileURL},
                            ignore_index=True)

            out.close()

            print("Start sleep")
            time.sleep(5)
            print("End sleep")

    def force_photometry_params(self, header, band, filepath):
        '''Set the parameters that are used in the aperture_photometry to perform forced photometry based on the
        :param heade: header of the image
        :param band: image band
        :param filepath: file path to the image

        Returns:
            self
        '''

        par = fits.open(filepath)

        if self.archive == 'WSA':

            self.exp = par['PRIMARY'].header["EXP_TIME"]
            amstart = par['PRIMARY'].header['AMSTART']
            amend = par['PRIMARY'].header['AMEND']
            self.extCorr = 0.05 * ((amstart + amend) / 2 - 1)
            self.zpt = par['WSAIMAGE'].header['MAGZPT']

        else:

            self.exp = par['GETIMAGE'].header["EXPTIME"]

            try:
                # some of the headers do not have AIRMASS information
                amstart = par['GETIMAGE'].header['ESO TEL AIRM START']
                amend = par['GETIMAGE'].header['ESO TEL AIRM END']
                self.extCorr = 0.05 * ((amstart + amend) / 2 - 1)
            except:
                msgs.warn('Header doest not have AIRMASS information.')
                extCorr = 0.0
            try:
                self.zpt = par['GETIMAGE'].header['MAGZPT']
            except:
                self.zpt = 26.7  # this is a hack for VIKING J-band

        self.back = 'back'

        return self<|MERGE_RESOLUTION|>--- conflicted
+++ resolved
@@ -176,11 +176,6 @@
                     " --post-file {} http://wsa.roe.ac.uk:8080/wsa/tmpMultiGetImage -O {}".format(
                         uploadFile,
                         outFile))
-<<<<<<< HEAD
-                url = "wget --keep-session-cookies --header=\"Content-Type: multipart/form-data;  boundary=FILEUPLOAD\"" \
-                      " --post-file {} http://wsa.roe.ac.uk:8080/wsa/tmpMultiGetImage -O {}".format(uploadFile,outFile)
-=======
->>>>>>> 59f6723c
 
             elif self.archive == 'VSA':
                 os.system(
