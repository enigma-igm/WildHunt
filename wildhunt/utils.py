
from astropy import units as u
from astropy.coordinates import Angle

import numpy as np

def coord_to_name(dra, dd, epoch='J'):
    """Return an object name based on its Right Ascension and Declination.

    :param dra: float
        Right Ascension of the target in decimal degrees
    :param dd: float
        Declination of the target in decimal degrees
    :param epoch: string
        Epoch string (default: J), can also be substituted for survey
        abbreviation.
    :return: string
        Names based on the targets coordinates [epoch][RA in HMS][Dec in DMS]
    """

    coord_name_list = []

    if type(dra) is np.float64:
        hms_ra = Angle(dra, u.degree).to_string(u.hour, sep='', precision=2, pad=True)
        if dd >= 0:
            sign = '+'
        else:
            sign = '-'
        deg_dec = Angle(abs(dd), u.degree).to_string(u.deg, sep='', precision=2, pad=True)

        coord_name_list.append('{:}{:}{:}{:}'.format(epoch,
                                                     hms_ra,
                                                     sign,
                                                     deg_dec))
    else:

        for idx in range(len(dra)):

            hms_ra = Angle(dra[idx], u.degree).to_string(u.hour,sep='', precision=2,pad=True)
            if dd[idx]>=0:
                sign='+'
            else:
                sign='-'
            deg_dec = Angle(abs(dd[idx]), u.degree).to_string(u.deg,sep='', precision=2,pad=True)

            coord_name_list.append('{:}{:}{:}{:}'.format(epoch,
                                                 hms_ra,
                                                 sign,
                                                 deg_dec))

    return coord_name_list

<<<<<<< HEAD

# FROM https://stackoverflow.com/questions/1094841/get-human-readable-version-of-file-size
def sizeof_fmt(num, suffix="B"):
    for unit in ["", "Ki", "Mi", "Gi", "Ti", "Pi", "Ei", "Zi"]:
        if abs(num) < 1024.0:
            return f"{num:3.1f}{unit}{suffix}"
        num /= 1024.0
    return f"{num:.1f}Yi{suffix}"
=======
def degree_to_hms(dra, dd, epoch='J'):
    """Convert the Right Ascension and Declination from degrees to hours, min, sec.

    :param dra: float
        Right Ascension of the target in decimal degrees
    :param dd: float
        Declination of the target in decimal degrees
    :param epoch: string
        Epoch string (default: J), can also be substituted for survey
        abbreviation.
    :return: string
        Right Ascension and Declination on the targets coordinates (RA in HMS and Dec in DMS)
    """

    if type(dra) is np.float64:
        hms_ra = Angle(dra, u.degree).to_string(u.hour, sep=':', precision=2, pad=True)
        if dd >= 0:
            sign = '+'
        else:
            sign = '-'
        deg_dec = sign + Angle(abs(dd), u.degree).to_string(u.deg, sep=':', precision=2, pad=True)

    else:
        hms_ra = []
        deg_dec = []

        for idx in range(len(dra)):

            hms_ra.append(Angle(dra[idx], u.degree).to_string(u.hour,sep=':', precision=2,pad=True))
            if dd[idx]>=0:
                sign='+'
            else:
                sign='-'
            deg_dec.append(sign + Angle(abs(dd[idx]), u.degree).to_string(u.deg,sep=':', precision=2,pad=True))

    return hms_ra, deg_dec
>>>>>>> 6872c120
<|MERGE_RESOLUTION|>--- conflicted
+++ resolved
@@ -33,7 +33,6 @@
                                                      sign,
                                                      deg_dec))
     else:
-
         for idx in range(len(dra)):
 
             hms_ra = Angle(dra[idx], u.degree).to_string(u.hour,sep='', precision=2,pad=True)
@@ -50,16 +49,6 @@
 
     return coord_name_list
 
-<<<<<<< HEAD
-
-# FROM https://stackoverflow.com/questions/1094841/get-human-readable-version-of-file-size
-def sizeof_fmt(num, suffix="B"):
-    for unit in ["", "Ki", "Mi", "Gi", "Ti", "Pi", "Ei", "Zi"]:
-        if abs(num) < 1024.0:
-            return f"{num:3.1f}{unit}{suffix}"
-        num /= 1024.0
-    return f"{num:.1f}Yi{suffix}"
-=======
 def degree_to_hms(dra, dd, epoch='J'):
     """Convert the Right Ascension and Declination from degrees to hours, min, sec.
 
@@ -96,4 +85,12 @@
             deg_dec.append(sign + Angle(abs(dd[idx]), u.degree).to_string(u.deg,sep=':', precision=2,pad=True))
 
     return hms_ra, deg_dec
->>>>>>> 6872c120
+
+
+# FROM https://stackoverflow.com/questions/1094841/get-human-readable-version-of-file-size
+def sizeof_fmt(num, suffix="B"):
+    for unit in ["", "Ki", "Mi", "Gi", "Ti", "Pi", "Ei", "Zi"]:
+        if abs(num) < 1024.0:
+            return f"{num:3.1f}{unit}{suffix}"
+        num /= 1024.0
+    return f"{num:.1f}Yi{suffix}"